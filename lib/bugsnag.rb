require "rubygems"

require "bugsnag/version"
require "bugsnag/configuration"
require "bugsnag/notification"
require "bugsnag/helpers"

require "bugsnag/rack"
require "bugsnag/railtie" if defined?(Rails::Railtie)

require "resque/failure/bugsnag" if defined?(Resque)

module Bugsnag
  LOG_PREFIX = "** [Bugsnag] "

  class << self
    # Configure the Bugsnag notifier application-wide settings.
    def configure
      yield(configuration)

      # Log that we are ready to rock
      if configuration.api_key && !@logged_ready
        log "Bugsnag exception handler #{VERSION} ready, api_key=#{configuration.api_key}" 
        @logged_ready = true
      end
    end

    # Explicitly notify of an exception
<<<<<<< HEAD
    def notify(exception, overrides={})
      # Backwards compat
      if overrides[:meta_data]
        overrides.merge(overrides[:meta_data])
        overrides.delete(:meta_data)
      end
      
      Notification.new(exception, configuration, overrides).deliver
    end

    # Notify of an exception unless it should be ignored
    def notify_or_ignore(exception, overrides={})
      # Backwards compat
      if overrides[:meta_data]
        overrides.merge(overrides[:meta_data])
        overrides.delete(:meta_data)
      end
      
      notification = Notification.new(exception, configuration, overrides)
=======
    def notify(exception, overrides=nil, request_data=nil)
      Notification.new(exception, configuration, overrides, request_data).deliver
    end

    # Notify of an exception unless it should be ignored
    def notify_or_ignore(exception, overrides=nil, request_data=nil)
      notification = Notification.new(exception, configuration, overrides, request_data)
>>>>>>> fa737bb5
      notification.deliver unless notification.ignore?
    end

    # Auto notify of an exception, called from rails and rack exception 
    # rescuers, unless auto notification is disabled, or we should ignore this
    # error class
    def auto_notify(exception, overrides=nil, request_data=nil)
      notify_or_ignore(exception, overrides, request_data) if configuration.auto_notify
    end

    # Log wrapper
    def log(message)
      configuration.logger.info(LOG_PREFIX + message) if configuration.logger
    end

    # Warning logger
    def warn(message)
      if configuration.logger
        configuration.logger.warn(LOG_PREFIX + message)
      else
        puts "#{LOG_PREFIX}#{message}"
      end
    end

    # Configuration getters
    def configuration
      @configuration ||= Bugsnag::Configuration.new
    end

    # Set "per-request" data, temporal data for use in bugsnag middleware
    def set_request_data(key, value)
      Bugsnag.configuration.set_request_data(key, value)
    end

    # Clear all "per-request" data, temporal data for use in bugsnag middleware    
    # This method should be called after each distinct request or session ends
    # Eg. After completing a page request in a web app
    def clear_request_data
      Bugsnag.configuration.clear_request_data
    end

    # Allow access to "before notify" callbacks
    def before_notify_callbacks
      Bugsnag.configuration.request_data[:before_callbacks] ||= []
    end

    # Allow access to "after notify" callbacks
    def after_notify_callbacks
      Bugsnag.configuration.request_data[:after_callbacks] ||= []
    end
  end
end<|MERGE_RESOLUTION|>--- conflicted
+++ resolved
@@ -26,35 +26,25 @@
     end
 
     # Explicitly notify of an exception
-<<<<<<< HEAD
-    def notify(exception, overrides={})
+    def notify(exception, overrides=nil, request_data=nil)
       # Backwards compat
       if overrides[:meta_data]
         overrides.merge(overrides[:meta_data])
         overrides.delete(:meta_data)
       end
       
-      Notification.new(exception, configuration, overrides).deliver
+      Notification.new(exception, configuration, overrides, request_data).deliver
     end
 
     # Notify of an exception unless it should be ignored
-    def notify_or_ignore(exception, overrides={})
+    def notify_or_ignore(exception, overrides=nil, request_data=nil)
       # Backwards compat
       if overrides[:meta_data]
         overrides.merge(overrides[:meta_data])
         overrides.delete(:meta_data)
       end
       
-      notification = Notification.new(exception, configuration, overrides)
-=======
-    def notify(exception, overrides=nil, request_data=nil)
-      Notification.new(exception, configuration, overrides, request_data).deliver
-    end
-
-    # Notify of an exception unless it should be ignored
-    def notify_or_ignore(exception, overrides=nil, request_data=nil)
       notification = Notification.new(exception, configuration, overrides, request_data)
->>>>>>> fa737bb5
       notification.deliver unless notification.ignore?
     end
 
