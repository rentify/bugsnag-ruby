require 'spec_helper'
require 'bugsnag'
require 'securerandom'

module ActiveRecord; class RecordNotFound < RuntimeError; end; end
class BugsnagTestException < RuntimeError; end

<<<<<<< HEAD
def get_event_from_payload(payload)
  payload[:events].count.should be == 1
  payload[:events].first
end

def get_exception_from_payload(payload)
  event = get_event_from_payload(payload)
  event[:exceptions].count.should be == 1
  event[:exceptions].last
=======
def get_exception_from_payload(payload)
  payload[:events].should have(1).items
  payload[:events].first[:exceptions].should have(1).items
  
  payload[:events].first[:exceptions].last
>>>>>>> 3fbd32fc
end

describe Bugsnag::Notification do
  before(:each) do
    Bugsnag.configure do |config|
      config.api_key = "c9d60ae4c7e70c4b6c4ebd3e8056d2b8"
    end
  end

  it "should contain an api_key if one is set" do
    Bugsnag::Notification.should_receive(:deliver_exception_payload) do |endpoint, payload|
      payload[:apiKey].should be == "c9d60ae4c7e70c4b6c4ebd3e8056d2b8"
    end
    
    Bugsnag.notify(BugsnagTestException.new("It crashed"))
  end

  it "should not notify if api_key is not set" do
    Bugsnag.configuration.api_key = nil

    Bugsnag::Notification.should_not_receive(:deliver_exception_payload)

    Bugsnag.notify(BugsnagTestException.new("It crashed"))
  end

  it "should not notify if api_key is empty" do
    Bugsnag.configuration.api_key = ""

    Bugsnag::Notification.should_not_receive(:deliver_exception_payload)

    Bugsnag.notify(BugsnagTestException.new("It crashed"))
  end

  it "should have the right exception class" do
    Bugsnag::Notification.should_receive(:deliver_exception_payload) do |endpoint, payload|
      exception = get_exception_from_payload(payload)
      exception[:errorClass].should be == "BugsnagTestException"
    end
    
    Bugsnag.notify(BugsnagTestException.new("It crashed"))
  end

  it "should have the right exception message" do
    Bugsnag::Notification.should_receive(:deliver_exception_payload) do |endpoint, payload|
      exception = get_exception_from_payload(payload)
      exception[:message].should be == "It crashed"
    end
    
    Bugsnag.notify(BugsnagTestException.new("It crashed"))
  end

  it "should have a valid stacktrace" do
    Bugsnag::Notification.should_receive(:deliver_exception_payload) do |endpoint, payload|
      exception = get_exception_from_payload(payload)
      exception[:stacktrace].length.should be > 0
    end
    
    Bugsnag.notify(BugsnagTestException.new("It crashed"))
  end

  it "should accept tabs in overrides and add them to metaData" do
    Bugsnag::Notification.should_receive(:deliver_exception_payload) do |endpoint, payload|
      event = get_event_from_payload(payload)
      event[:metaData][:some_tab].should_not be_nil
      event[:metaData][:some_tab][:info].should be == "here"
      event[:metaData][:some_tab][:data].should be == "also here"
    end
    
    Bugsnag.notify(BugsnagTestException.new("It crashed"), {
      :some_tab => {
        :info => "here",
        :data => "also here"
      }
    })
  end
  
  it "should accept non-hash overrides and add them to the custom tab in metaData" do
    Bugsnag::Notification.should_receive(:deliver_exception_payload) do |endpoint, payload|
      event = get_event_from_payload(payload)
      event[:metaData][:custom].should_not be_nil
      event[:metaData][:custom][:info].should be == "here"
      event[:metaData][:custom][:data].should be == "also here"
    end
    
    Bugsnag.notify(BugsnagTestException.new("It crashed"), {
      :info => "here",
      :data => "also here"
    })
  end

  it "should accept meta_data in overrides (for backwards compatibility) and merge it into metaData" do
    Bugsnag::Notification.should_receive(:deliver_exception_payload) do |endpoint, payload|
      event = get_event_from_payload(payload)
      event[:metaData][:some_tab].should_not be_nil
      event[:metaData][:some_tab][:info].should be == "here"
      event[:metaData][:some_tab][:data].should be == "also here"
    end
    
    Bugsnag.notify(BugsnagTestException.new("It crashed"), {
      :meta_data => {
        :some_tab => {
          :info => "here",
          :data => "also here"
        }
      }
    })
  end

  it "should truncate large meta_data before sending" do
    Bugsnag::Notification.should_receive(:post) do |endpoint, opts|
      # Truncated body should be no bigger than
      # 2 truncated hashes (4096*2) + rest of payload (5000)
      opts[:body].length.should be < 4096*2 + 5000
    end
    
    Bugsnag.notify(BugsnagTestException.new("It crashed"), {
      :meta_data => {
        :some_tab => {
          :giant => SecureRandom.hex(500_000/2),
          :mega => SecureRandom.hex(500_000/2)
        }
      }
    })
  end

  it "should convert or strip json-unsafe metadata" do
  end

  it "should accept a context in overrides" do
  end
  
  it "should accept a user_id in overrides" do
  end
  
  it "should not send a notification if auto_notify is false" do
  end

  it "should contain a release_stage" do
  end

  it "should respect the notify_release_stages setting" do
  end

  it "should use ssl when use_ssl is true" do
    Bugsnag::Notification.should_receive(:deliver_exception_payload) do |endpoint, payload|
      endpoint.should start_with "https://"
    end
    
    Bugsnag.configuration.use_ssl = true
    Bugsnag.notify(BugsnagTestException.new("It crashed"))
  end
  
  it "should not use ssl when use_ssl is false" do
    Bugsnag::Notification.should_receive(:deliver_exception_payload) do |endpoint, payload|
      endpoint.should start_with "http://"
    end
    
    Bugsnag.configuration.use_ssl = false
    Bugsnag.notify(BugsnagTestException.new("It crashed"))
  end
  
  it "should not use ssl when use_ssl is unset" do
    Bugsnag::Notification.should_receive(:deliver_exception_payload) do |endpoint, payload|
      endpoint.should start_with "http://"
    end
    
    Bugsnag.notify(BugsnagTestException.new("It crashed"))
  end
  
  it "should not mark the top-most stacktrace line as inProject if out of project" do
    Bugsnag::Notification.should_receive(:deliver_exception_payload) do |endpoint, payload|
      exception = get_exception_from_payload(payload)
      exception[:stacktrace].should have_at_least(1).items
      exception[:stacktrace].first[:inProject].should be_nil
    end
    
    Bugsnag.configuration.project_root = "/Random/location/here"
    Bugsnag.notify(BugsnagTestException.new("It crashed"))
  end

  it "should mark the top-most stacktrace line as inProject if necessary" do
    Bugsnag::Notification.should_receive(:deliver_exception_payload) do |endpoint, payload|
      exception = get_exception_from_payload(payload)
      exception[:stacktrace].should have_at_least(1).items
      exception[:stacktrace].first[:inProject].should be == true 
    end
    
    Bugsnag.configuration.project_root = File.expand_path File.dirname(__FILE__)
    Bugsnag.notify(BugsnagTestException.new("It crashed"))
  end

  it "should add app_version to the payload if it is set" do
    Bugsnag::Notification.should_receive(:deliver_exception_payload) do |endpoint, payload|
      payload[:events].should_not be_nil
      payload[:events].count.should be == 1
      payload[:events].first[:appVersion].should be == "1.1.1"
    end
    
    Bugsnag.configuration.app_version = "1.1.1"
    Bugsnag.notify(BugsnagTestException.new("It crashed"))
  end

  it "should filter params from all payload hashes if they are set in default params_filters" do
    Bugsnag::Notification.should_receive(:deliver_exception_payload) do |endpoint, payload|
      payload[:events].should_not be_nil
      payload[:events].count.should be == 1
      payload[:events].first[:metaData].should_not be_nil
      payload[:events].first[:metaData][:request].should_not be_nil
      payload[:events].first[:metaData][:request][:params].should_not be_nil
      payload[:events].first[:metaData][:request][:params][:password].should be == "[FILTERED]"
      payload[:events].first[:metaData][:request][:params][:other_password].should be == "[FILTERED]"
      payload[:events].first[:metaData][:request][:params][:other_data].should be == "123456"
    end
    
    Bugsnag.notify(BugsnagTestException.new("It crashed"), {:request => {:params => {:password => "1234", :other_password => "12345", :other_data => "123456"}}})
  end
  
  it "should filter params from all payload hashes if they are added to params_filters" do
    Bugsnag::Notification.should_receive(:deliver_exception_payload) do |endpoint, payload|
      payload[:events].should_not be_nil
      payload[:events].count.should be == 1
      payload[:events].first[:metaData].should_not be_nil
      payload[:events].first[:metaData][:request].should_not be_nil
      payload[:events].first[:metaData][:request][:params].should_not be_nil
      payload[:events].first[:metaData][:request][:params][:password].should be == "[FILTERED]"
      payload[:events].first[:metaData][:request][:params][:other_password].should be == "[FILTERED]"
      payload[:events].first[:metaData][:request][:params][:other_data].should be == "[FILTERED]"
    end
    
    Bugsnag.configuration.params_filters << "other_data"
    Bugsnag.notify(BugsnagTestException.new("It crashed"), {:request => {:params => {:password => "1234", :other_password => "123456", :other_data => "123456"}}})
  end

  it "should not notify if the exception class is in the default ignore_classes list" do
    Bugsnag::Notification.should_not_receive(:deliver_exception_payload)
    
    Bugsnag.notify_or_ignore(ActiveRecord::RecordNotFound.new("It crashed"))
  end

  it "should not notify if the non-default exception class is added to the ignore_classes" do
    Bugsnag.configuration.ignore_classes << "BugsnagTestException"
    
    Bugsnag::Notification.should_not_receive(:deliver_exception_payload)
    
    Bugsnag.notify_or_ignore(BugsnagTestException.new("It crashed"))
  end
end<|MERGE_RESOLUTION|>--- conflicted
+++ resolved
@@ -5,23 +5,15 @@
 module ActiveRecord; class RecordNotFound < RuntimeError; end; end
 class BugsnagTestException < RuntimeError; end
 
-<<<<<<< HEAD
 def get_event_from_payload(payload)
-  payload[:events].count.should be == 1
+  payload[:events].should have(1).items
   payload[:events].first
 end
 
 def get_exception_from_payload(payload)
   event = get_event_from_payload(payload)
-  event[:exceptions].count.should be == 1
+  event[:exceptions].should have(1).items
   event[:exceptions].last
-=======
-def get_exception_from_payload(payload)
-  payload[:events].should have(1).items
-  payload[:events].first[:exceptions].should have(1).items
-  
-  payload[:events].first[:exceptions].last
->>>>>>> 3fbd32fc
 end
 
 describe Bugsnag::Notification do
